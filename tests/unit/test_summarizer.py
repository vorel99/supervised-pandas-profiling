import os

import pandas as pd

<<<<<<< HEAD
from ydata_profiling.config import Settings
from ydata_profiling.model.summarizer import PandasProfilingSummarizer, format_summary
=======
from ydata_profiling.model.summarizer import ProfilingSummarizer, format_summary
>>>>>>> c3ce66ca
from ydata_profiling.model.typeset import ProfilingTypeSet

base_path = os.path.abspath(os.path.dirname(__file__))


<<<<<<< HEAD
def test_summarizer_base_types(config: Settings):
    pps = PandasProfilingSummarizer(typeset=ProfilingTypeSet(config))
=======
def test_summarizer(config):
    pps = ProfilingSummarizer(typeset=ProfilingTypeSet(config))
>>>>>>> c3ce66ca

    _ = format_summary(pps.summarize(config, pd.Series([1, 2, 3, 4, 5]), "Unsupported"))
    _ = format_summary(pps.summarize(config, pd.Series([1, 2, 3, 4, 5]), "Numeric"))
    _ = format_summary(
        pps.summarize(
            config,
            pd.Series(pd.date_range(start="1/1/2018", end="1/08/2018")),
            "DateTime",
        )
    )
    _ = format_summary(
        pps.summarize(config, pd.Series(["abc", "abc", "abba"]), "Categorical")
    )

    _ = format_summary(
        pps.summarize(config, pd.Series([True, False, True, False, False]), "Boolean")
    )


def test_summarizer_url(config: Settings):
    config.vars.url.active = True
    pps = PandasProfilingSummarizer(typeset=ProfilingTypeSet(config))
    _ = format_summary(
        pps.summarize(config, pd.Series(["https://www.example.com"]), "URL")
    )


def test_summarizer_path(config: Settings):
    config.vars.path.active = True
    pps = PandasProfilingSummarizer(typeset=ProfilingTypeSet(config))
    _ = format_summary(
        pps.summarize(
            config,
            pd.Series(
                [
                    os.path.abspath(
                        base_path
                        + r"../../../src/ydata_profiling/model/typeset_does_not_exist.py"
                    )
                ]
            ),
            "Path",
        )
    )


def test_summarizer_file(config: Settings):
    config.vars.path.active = True
    config.vars.file.active = True
    pps = PandasProfilingSummarizer(typeset=ProfilingTypeSet(config))
    _ = format_summary(
        pps.summarize(
            config,
            pd.Series(
                [
                    os.path.abspath(
                        base_path + r"../../../src/ydata_profiling/model/typeset.py"
                    )
                ]
            ),
            "File",
        )
    )


def test_summarizer_image(config: Settings):
    config.vars.path.active = True
    config.vars.file.active = True
    config.vars.image.active = True
    pps = PandasProfilingSummarizer(typeset=ProfilingTypeSet(config))
    _ = format_summary(
        pps.summarize(
            config,
            pd.Series(
                [os.path.abspath(base_path + r"../../../docs/_static/img/cli.png")]
            ),
            "Image",
        )
    )
<|MERGE_RESOLUTION|>--- conflicted
+++ resolved
@@ -1,101 +1,92 @@
-import os
-
-import pandas as pd
-
-<<<<<<< HEAD
-from ydata_profiling.config import Settings
-from ydata_profiling.model.summarizer import PandasProfilingSummarizer, format_summary
-=======
-from ydata_profiling.model.summarizer import ProfilingSummarizer, format_summary
->>>>>>> c3ce66ca
-from ydata_profiling.model.typeset import ProfilingTypeSet
-
-base_path = os.path.abspath(os.path.dirname(__file__))
-
-
-<<<<<<< HEAD
-def test_summarizer_base_types(config: Settings):
-    pps = PandasProfilingSummarizer(typeset=ProfilingTypeSet(config))
-=======
-def test_summarizer(config):
-    pps = ProfilingSummarizer(typeset=ProfilingTypeSet(config))
->>>>>>> c3ce66ca
-
-    _ = format_summary(pps.summarize(config, pd.Series([1, 2, 3, 4, 5]), "Unsupported"))
-    _ = format_summary(pps.summarize(config, pd.Series([1, 2, 3, 4, 5]), "Numeric"))
-    _ = format_summary(
-        pps.summarize(
-            config,
-            pd.Series(pd.date_range(start="1/1/2018", end="1/08/2018")),
-            "DateTime",
-        )
-    )
-    _ = format_summary(
-        pps.summarize(config, pd.Series(["abc", "abc", "abba"]), "Categorical")
-    )
-
-    _ = format_summary(
-        pps.summarize(config, pd.Series([True, False, True, False, False]), "Boolean")
-    )
-
-
-def test_summarizer_url(config: Settings):
-    config.vars.url.active = True
-    pps = PandasProfilingSummarizer(typeset=ProfilingTypeSet(config))
-    _ = format_summary(
-        pps.summarize(config, pd.Series(["https://www.example.com"]), "URL")
-    )
-
-
-def test_summarizer_path(config: Settings):
-    config.vars.path.active = True
-    pps = PandasProfilingSummarizer(typeset=ProfilingTypeSet(config))
-    _ = format_summary(
-        pps.summarize(
-            config,
-            pd.Series(
-                [
-                    os.path.abspath(
-                        base_path
-                        + r"../../../src/ydata_profiling/model/typeset_does_not_exist.py"
-                    )
-                ]
-            ),
-            "Path",
-        )
-    )
-
-
-def test_summarizer_file(config: Settings):
-    config.vars.path.active = True
-    config.vars.file.active = True
-    pps = PandasProfilingSummarizer(typeset=ProfilingTypeSet(config))
-    _ = format_summary(
-        pps.summarize(
-            config,
-            pd.Series(
-                [
-                    os.path.abspath(
-                        base_path + r"../../../src/ydata_profiling/model/typeset.py"
-                    )
-                ]
-            ),
-            "File",
-        )
-    )
-
-
-def test_summarizer_image(config: Settings):
-    config.vars.path.active = True
-    config.vars.file.active = True
-    config.vars.image.active = True
-    pps = PandasProfilingSummarizer(typeset=ProfilingTypeSet(config))
-    _ = format_summary(
-        pps.summarize(
-            config,
-            pd.Series(
-                [os.path.abspath(base_path + r"../../../docs/_static/img/cli.png")]
-            ),
-            "Image",
-        )
-    )
+import os
+
+import pandas as pd
+
+from ydata_profiling.config import Settings
+from ydata_profiling.model.summarizer import ProfilingSummarizer, format_summary
+from ydata_profiling.model.typeset import ProfilingTypeSet
+
+base_path = os.path.abspath(os.path.dirname(__file__))
+
+
+def test_summarizer_base_types(config: Settings):
+    pps = ProfilingSummarizer(typeset=ProfilingTypeSet(config))
+
+    _ = format_summary(pps.summarize(config, pd.Series([1, 2, 3, 4, 5]), "Unsupported"))
+    _ = format_summary(pps.summarize(config, pd.Series([1, 2, 3, 4, 5]), "Numeric"))
+    _ = format_summary(
+        pps.summarize(
+            config,
+            pd.Series(pd.date_range(start="1/1/2018", end="1/08/2018")),
+            "DateTime",
+        )
+    )
+    _ = format_summary(
+        pps.summarize(config, pd.Series(["abc", "abc", "abba"]), "Categorical")
+    )
+
+    _ = format_summary(
+        pps.summarize(config, pd.Series([True, False, True, False, False]), "Boolean")
+    )
+
+
+def test_summarizer_url(config: Settings):
+    config.vars.url.active = True
+    pps = PandasProfilingSummarizer(typeset=ProfilingTypeSet(config))
+    _ = format_summary(
+        pps.summarize(config, pd.Series(["https://www.example.com"]), "URL")
+    )
+
+
+def test_summarizer_path(config: Settings):
+    config.vars.path.active = True
+    pps = PandasProfilingSummarizer(typeset=ProfilingTypeSet(config))
+    _ = format_summary(
+        pps.summarize(
+            config,
+            pd.Series(
+                [
+                    os.path.abspath(
+                        base_path
+                        + r"../../../src/ydata_profiling/model/typeset_does_not_exist.py"
+                    )
+                ]
+            ),
+            "Path",
+        )
+    )
+
+
+def test_summarizer_file(config: Settings):
+    config.vars.path.active = True
+    config.vars.file.active = True
+    pps = PandasProfilingSummarizer(typeset=ProfilingTypeSet(config))
+    _ = format_summary(
+        pps.summarize(
+            config,
+            pd.Series(
+                [
+                    os.path.abspath(
+                        base_path + r"../../../src/ydata_profiling/model/typeset.py"
+                    )
+                ]
+            ),
+            "File",
+        )
+    )
+
+
+def test_summarizer_image(config: Settings):
+    config.vars.path.active = True
+    config.vars.file.active = True
+    config.vars.image.active = True
+    pps = PandasProfilingSummarizer(typeset=ProfilingTypeSet(config))
+    _ = format_summary(
+        pps.summarize(
+            config,
+            pd.Series(
+                [os.path.abspath(base_path + r"../../../docs/_static/img/cli.png")]
+            ),
+            "Image",
+        )
+    )