--- conflicted
+++ resolved
@@ -1,8 +1,4 @@
-<<<<<<< HEAD
-scipy>=1.4.1, <1.13
-=======
 scipy>=1.4.1, <1.14
->>>>>>> 3321307d
 pandas>1.1, <3, !=1.4.0
 matplotlib>=3.2, <3.9
 pydantic>=2
