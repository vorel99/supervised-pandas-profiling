--- conflicted
+++ resolved
@@ -139,7 +139,6 @@
             )
         )
 
-<<<<<<< HEAD
         vc = pd.Series(summary["script_values"]).value_counts()
         citems.append(
             FrequencyTable(
@@ -167,14 +166,6 @@
             name="Characters",
             sequence_type="tabs",
             anchor_id="{varid}characters".format(varid=summary["varid"]),
-=======
-        length = Image(
-            histogram(summary["length"], summary, histogram_bins),
-            image_format=image_format,
-            alt="Scatter",
-            name="Length",
-            anchor_id="{varid}length".format(varid=summary["varid"]),
->>>>>>> ef84ba4e
         )
 
         items.append(characters)
