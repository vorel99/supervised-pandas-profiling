--- conflicted
+++ resolved
@@ -147,15 +147,11 @@
         # Per type template variables
         template_variables.update(type_to_func[summary["type"]](template_variables))
 
-<<<<<<< HEAD
+        # Ignore these
         if config['reject_variables'].get(bool):
-            ignore = "ignore" in template_variables
+            ignore = summary["type"] == Generic or MessageType.CONST.value in warnings
         else:
             ignore = False
-=======
-        # Ignore these
-        ignore = summary["type"] == Generic or MessageType.CONST.value in warnings
->>>>>>> 16e4a16d
 
         templs.append(
             Preview(
