<<<<<<< HEAD
from ydata_profiling.model.spark import (
    correlations_spark,
    dataframe_spark,
    describe_boolean_spark,
    describe_categorical_spark,
    describe_date_spark,
    describe_numeric_spark,
    describe_supported_spark,
    duplicates_spark,
    missing_spark,
    sample_spark,
    summary_spark,
    table_spark,
    timeseries_index_spark,
)
=======
import importlib
>>>>>>> c3ce66ca

# Dynamically import all modules inside the Spark folder
SPARK_MODULES = [
    "correlations_spark",
    "dataframe_spark",
    "describe_boolean_spark",
    "describe_categorical_spark",
    "describe_date_spark",
    "describe_numeric_spark",
    "describe_supported_spark",
    "duplicates_spark",
    "missing_spark",
    "sample_spark",
    "summary_spark",
    "table_spark",
    "timeseries_index_spark",
    "describe_text_spark",
]

# Load modules dynamically
for module_name in SPARK_MODULES:
    module = importlib.import_module(f"ydata_profiling.model.spark.{module_name}")
    globals().update(
        {
            name: getattr(module, name)
            for name in dir(module)
            if not name.startswith("_")
        }
    )  # type: ignore

# Explicitly list all available functions
__all__ = [
    "describe_generic_spark",
    "describe_boolean_1d_spark",
    "describe_categorical_1d_spark",
    "describe_text_1d_spark",
    "describe_numeric_1d_spark",
    "describe_date_1d_spark",
    "describe_counts_spark",
    "get_duplicates_spark",
    "get_sample_spark",
    "get_table_stats_spark",
    "get_time_index_description_spark",
    "get_series_descriptions_spark",
]<|MERGE_RESOLUTION|>--- conflicted
+++ resolved
@@ -1,22 +1,4 @@
-<<<<<<< HEAD
-from ydata_profiling.model.spark import (
-    correlations_spark,
-    dataframe_spark,
-    describe_boolean_spark,
-    describe_categorical_spark,
-    describe_date_spark,
-    describe_numeric_spark,
-    describe_supported_spark,
-    duplicates_spark,
-    missing_spark,
-    sample_spark,
-    summary_spark,
-    table_spark,
-    timeseries_index_spark,
-)
-=======
 import importlib
->>>>>>> c3ce66ca
 
 # Dynamically import all modules inside the Spark folder
 SPARK_MODULES = [
