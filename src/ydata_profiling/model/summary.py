"""Compute statistical description of datasets."""
<<<<<<< HEAD

from typing import Any, Dict
=======
import importlib
from typing import Any
>>>>>>> c3ce66ca

import pandas as pd
from tqdm import tqdm
from visions import VisionsTypeset

from ydata_profiling.config import Settings
from ydata_profiling.model.pandas.summary_pandas import (
    pandas_describe_1d,
    pandas_get_series_descriptions,
)
from ydata_profiling.model.summarizer import BaseSummarizer
from ydata_profiling.model.var_description.default import VarDescription

spec = importlib.util.find_spec("pyspark")
if spec is None:
    from typing import TypeVar  # noqa: E402

    sparkDataFrame = TypeVar("sparkDataFrame")  # type: ignore
    sparkSeries = TypeVar("sparkSeries")  # type: ignore
else:
    from pyspark.sql import DataFrame as sparkDataFrame  # type: ignore

    from ydata_profiling.model.spark.summary_spark import (  # noqa: E402
        get_series_descriptions_spark,
        spark_describe_1d,
    )


def describe_1d(
    config: Settings,
    series: Any,
    summarizer: BaseSummarizer,
    typeset: VisionsTypeset,
<<<<<<< HEAD
) -> VarDescription:
    raise NotImplementedError()
=======
) -> dict:
    """
    Add here the description and improve the documentation
    Args:
        config:
        series:
        summarizer:
        typeset:
    Returns:
    """
    if isinstance(series, pd.Series):
        return pandas_describe_1d(config, series, summarizer, typeset)
    elif isinstance(series, sparkDataFrame):  # type: ignore
        return spark_describe_1d(config, series, summarizer, typeset)
    else:
        raise TypeError(f"Unsupported series type: {type(series)}")
>>>>>>> c3ce66ca


def get_series_descriptions(
    config: Settings,
    df: Any,
    summarizer: BaseSummarizer,
    typeset: VisionsTypeset,
    pbar: tqdm,
<<<<<<< HEAD
) -> Dict[str, VarDescription]:
    raise NotImplementedError()
=======
) -> dict:
    if isinstance(df, pd.DataFrame):
        return pandas_get_series_descriptions(config, df, summarizer, typeset, pbar)
    elif isinstance(df, sparkDataFrame):  # type: ignore
        return get_series_descriptions_spark(config, df, summarizer, typeset, pbar)
    else:
        raise TypeError(f"Unsupported dataframe type: {type(df)}")
>>>>>>> c3ce66ca
<|MERGE_RESOLUTION|>--- conflicted
+++ resolved
@@ -1,11 +1,6 @@
 """Compute statistical description of datasets."""
-<<<<<<< HEAD
-
+import importlib
 from typing import Any, Dict
-=======
-import importlib
-from typing import Any
->>>>>>> c3ce66ca
 
 import pandas as pd
 from tqdm import tqdm
@@ -18,6 +13,7 @@
 )
 from ydata_profiling.model.summarizer import BaseSummarizer
 from ydata_profiling.model.var_description.default import VarDescription
+
 
 spec = importlib.util.find_spec("pyspark")
 if spec is None:
@@ -39,11 +35,7 @@
     series: Any,
     summarizer: BaseSummarizer,
     typeset: VisionsTypeset,
-<<<<<<< HEAD
 ) -> VarDescription:
-    raise NotImplementedError()
-=======
-) -> dict:
     """
     Add here the description and improve the documentation
     Args:
@@ -59,7 +51,6 @@
         return spark_describe_1d(config, series, summarizer, typeset)
     else:
         raise TypeError(f"Unsupported series type: {type(series)}")
->>>>>>> c3ce66ca
 
 
 def get_series_descriptions(
@@ -68,15 +59,10 @@
     summarizer: BaseSummarizer,
     typeset: VisionsTypeset,
     pbar: tqdm,
-<<<<<<< HEAD
 ) -> Dict[str, VarDescription]:
-    raise NotImplementedError()
-=======
-) -> dict:
     if isinstance(df, pd.DataFrame):
         return pandas_get_series_descriptions(config, df, summarizer, typeset, pbar)
     elif isinstance(df, sparkDataFrame):  # type: ignore
         return get_series_descriptions_spark(config, df, summarizer, typeset, pbar)
     else:
-        raise TypeError(f"Unsupported dataframe type: {type(df)}")
->>>>>>> c3ce66ca
+        raise TypeError(f"Unsupported dataframe type: {type(df)}")