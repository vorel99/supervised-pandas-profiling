"""Correlations between variables."""

import itertools
import warnings
from typing import Callable, Dict, Optional

import numpy as np
import pandas as pd
from scipy import stats

from ydata_profiling.config import Settings
from ydata_profiling.model.pandas.discretize_pandas import (
    DiscretizationType,
    Discretizer,
)
from ydata_profiling.model.var_description.default import VarDescription


def spearman_compute(
    config: Settings, df: pd.DataFrame, summary: dict
) -> Optional[pd.DataFrame]:
    df_aux = df.select_dtypes(include="number").copy()
    return df_aux.corr(method="spearman")


def pearson_compute(
    config: Settings, df: pd.DataFrame, summary: dict
) -> Optional[pd.DataFrame]:
    df_aux = df.select_dtypes(include="number").copy()
    return df_aux.corr(method="pearson")


def kendall_compute(
    config: Settings, df: pd.DataFrame, summary: dict
) -> Optional[pd.DataFrame]:
    df_aux = df.select_dtypes(include="number").copy()
    return df_aux.corr(method="kendall")


def _cramers_corrected_stat(confusion_matrix: pd.DataFrame, correction: bool) -> float:
    """Calculate the Cramer's V corrected stat for two variables.

    Args:
        confusion_matrix: Crosstab between two variables.
        correction: Should the correction be applied?

    Returns:
        The Cramer's V corrected stat for the two variables.
    """
    # handles empty crosstab
    if confusion_matrix.empty:
        return 0

    chi2 = stats.chi2_contingency(confusion_matrix, correction=correction)[0]
    n = confusion_matrix.sum().sum()
    phi2 = chi2 / n
    r = confusion_matrix.shape[0]
    k = confusion_matrix.shape[1] if len(confusion_matrix.shape) > 1 else 1

    # Deal with NaNs later on
    with np.errstate(divide="ignore", invalid="ignore"):
        phi2corr = max(0.0, phi2 - ((k - 1.0) * (r - 1.0)) / (n - 1.0))
        rcorr = r - ((r - 1.0) ** 2.0) / (n - 1.0)
        kcorr = k - ((k - 1.0) ** 2.0) / (n - 1.0)
        rkcorr = min((kcorr - 1.0), (rcorr - 1.0))
        if rkcorr == 0.0:
            corr = 1.0
        else:
            corr = np.sqrt(phi2corr / rkcorr)
    return corr


def _pairwise_spearman(col_1: pd.Series, col_2: pd.Series) -> float:
    return col_1.corr(col_2, method="spearman")


def _pairwise_cramers(col_1: pd.Series, col_2: pd.Series) -> float:
    return _cramers_corrected_stat(pd.crosstab(col_1, col_2), correction=True)


<<<<<<< HEAD
@Cramers.compute.register(Settings, pd.DataFrame, Dict[str, VarDescription])
def pandas_cramers_compute(
    config: Settings, df: pd.DataFrame, summary: Dict[str, VarDescription]
=======
def cramers_compute(
    config: Settings, df: pd.DataFrame, summary: dict
>>>>>>> c3ce66ca
) -> Optional[pd.DataFrame]:
    threshold = config.categorical_maximum_correlation_distinct

    # `index` and `columns` must not be a set since Pandas 1.5,
    # so convert it to a list. The order of the list is arbitrary.
    categoricals = list(
        {
            key
            for key, value in summary.items()
            if value["type"] in {"Categorical", "Boolean"}
            and 1 < value["n_distinct"] <= threshold
        }
    )

    if len(categoricals) <= 1:
        return None

    categoricals = sorted(categoricals)
    matrix = np.zeros((len(categoricals), len(categoricals)))
    np.fill_diagonal(matrix, 1.0)
    correlation_matrix = pd.DataFrame(
        matrix,
        index=categoricals,
        columns=categoricals,
    )

    for name1, name2 in itertools.combinations(categoricals, 2):
        confusion_matrix = pd.crosstab(df[name1], df[name2])
        if confusion_matrix.empty:
            correlation_matrix.loc[name2, name1] = np.nan
        else:
            correlation_matrix.loc[name2, name1] = _cramers_corrected_stat(
                confusion_matrix, correction=True
            )
        correlation_matrix.loc[name1, name2] = correlation_matrix.loc[name2, name1]
    return correlation_matrix


<<<<<<< HEAD
@PhiK.compute.register(Settings, pd.DataFrame, Dict[str, VarDescription])
def pandas_phik_compute(
    config: Settings, df: pd.DataFrame, summary: Dict[str, VarDescription]
=======
def phik_compute(
    config: Settings, df: pd.DataFrame, summary: dict
>>>>>>> c3ce66ca
) -> Optional[pd.DataFrame]:
    df_cols_dict = {i: list(df.columns).index(i) for i in df.columns}

    intcols = {
        key
        for key, value in summary.items()
        # DateTime currently excluded
        # In some use cases, it makes sense to convert it to interval
        # See https://github.com/KaveIO/PhiK/issues/7
        if value["type"] == "Numeric" and 1 < value["n_distinct"]
    }

    selcols = {
        key
        for key, value in summary.items()
        if value["type"] != "Unsupported"
        and 1 < value["n_distinct"] <= config.categorical_maximum_correlation_distinct
    }
    selcols = selcols.union(intcols)
    selected_cols = sorted(selcols, key=lambda i: df_cols_dict[i])

    if len(selected_cols) <= 1:
        return None

    with warnings.catch_warnings():
        warnings.simplefilter("ignore")
        from phik import phik_matrix

        correlation = phik_matrix(df[selected_cols], interval_cols=list(intcols))

    return correlation


<<<<<<< HEAD
@Auto.compute.register(Settings, pd.DataFrame, Dict[str, VarDescription])
def pandas_auto_compute(
    config: Settings, df: pd.DataFrame, summary: Dict[str, VarDescription]
=======
def auto_compute(
    config: Settings, df: pd.DataFrame, summary: dict
>>>>>>> c3ce66ca
) -> Optional[pd.DataFrame]:
    threshold = config.categorical_maximum_correlation_distinct
    numerical_columns = [
        key
        for key, value in summary.items()
        if value["type"] in {"Numeric", "TimeSeries"} and value["n_distinct"] > 1
    ]
    categorical_columns = [
        key
        for key, value in summary.items()
        if value["type"] in {"Categorical", "Boolean"}
        and 1 < value["n_distinct"] <= threshold
    ]

    if len(numerical_columns + categorical_columns) <= 1:
        return None

    df_discretized = Discretizer(
        DiscretizationType.UNIFORM, n_bins=config.correlations["auto"].n_bins
    ).discretize_dataframe(df)
    columns_tested = sorted(numerical_columns + categorical_columns)

    correlation_matrix = pd.DataFrame(
        np.ones((len(columns_tested), len(columns_tested))),
        index=columns_tested,
        columns=columns_tested,
    )
    for col_1_name, col_2_name in itertools.combinations(columns_tested, 2):
        method = (
            _pairwise_spearman
            if any(elem in categorical_columns for elem in [col_1_name, col_2_name])
            is False
            else _pairwise_cramers
        )

        def f(col_name: str, method: Callable) -> pd.Series:
            return (
                df_discretized
                if col_name in numerical_columns and method is _pairwise_cramers
                else df
            )

        score = method(
            f(col_1_name, method)[col_1_name], f(col_2_name, method)[col_2_name]
        )
        (
            correlation_matrix.loc[col_1_name, col_2_name],
            correlation_matrix.loc[col_2_name, col_1_name],
        ) = (score, score)

    return correlation_matrix<|MERGE_RESOLUTION|>--- conflicted
+++ resolved
@@ -78,14 +78,8 @@
     return _cramers_corrected_stat(pd.crosstab(col_1, col_2), correction=True)
 
 
-<<<<<<< HEAD
-@Cramers.compute.register(Settings, pd.DataFrame, Dict[str, VarDescription])
-def pandas_cramers_compute(
-    config: Settings, df: pd.DataFrame, summary: Dict[str, VarDescription]
-=======
 def cramers_compute(
-    config: Settings, df: pd.DataFrame, summary: dict
->>>>>>> c3ce66ca
+    config: Settings, df: pd.DataFrame, summary: dict[str, VarDescription]
 ) -> Optional[pd.DataFrame]:
     threshold = config.categorical_maximum_correlation_distinct
 
@@ -124,14 +118,8 @@
     return correlation_matrix
 
 
-<<<<<<< HEAD
-@PhiK.compute.register(Settings, pd.DataFrame, Dict[str, VarDescription])
-def pandas_phik_compute(
-    config: Settings, df: pd.DataFrame, summary: Dict[str, VarDescription]
-=======
 def phik_compute(
-    config: Settings, df: pd.DataFrame, summary: dict
->>>>>>> c3ce66ca
+    config: Settings, df: pd.DataFrame, summary: dict[str, VarDescription]
 ) -> Optional[pd.DataFrame]:
     df_cols_dict = {i: list(df.columns).index(i) for i in df.columns}
 
@@ -165,14 +153,8 @@
     return correlation
 
 
-<<<<<<< HEAD
-@Auto.compute.register(Settings, pd.DataFrame, Dict[str, VarDescription])
-def pandas_auto_compute(
-    config: Settings, df: pd.DataFrame, summary: Dict[str, VarDescription]
-=======
 def auto_compute(
-    config: Settings, df: pd.DataFrame, summary: dict
->>>>>>> c3ce66ca
+    config: Settings, df: pd.DataFrame, summary: dict[str, VarDescription]
 ) -> Optional[pd.DataFrame]:
     threshold = config.categorical_maximum_correlation_distinct
     numerical_columns = [
