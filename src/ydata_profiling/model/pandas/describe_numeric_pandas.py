from typing import Any, Dict, Tuple

import numpy as np
import pandas as pd

from ydata_profiling.model.var_description.default import VarDescription
from ydata_profiling.utils.compat import pandas_version_info

if pandas_version_info() >= (1, 5):
    from pandas.core.arrays.integer import IntegerDtype
else:
    from pandas.core.arrays.integer import _IntegerDtype as IntegerDtype

from ydata_profiling.config import Settings
from ydata_profiling.model.summary_algorithms import (
    chi_square,
    describe_numeric_1d,
    histogram_compute,
    series_handle_nulls,
    series_hashable,
)


def mad(arr: np.ndarray) -> np.ndarray:
    """Median Absolute Deviation: a "Robust" version of standard deviation.
    Indices variability of the sample.
    https://en.wikipedia.org/wiki/Median_absolute_deviation
    """
    return np.median(np.abs(arr - np.median(arr)))


def numeric_stats_pandas(series: pd.Series) -> Dict[str, Any]:
    return {
        "mean": series.mean(),
        "std": series.std(),
        "variance": series.var(),
        "min": series.min(),
        "max": series.max(),
        # Unbiased kurtosis obtained using Fisher's definition (kurtosis of normal == 0.0). Normalized by N-1.
        "kurtosis": series.kurt(),
        # Unbiased skew normalized by N-1
        "skewness": series.skew(),
        "sum": series.sum(),
    }


def numeric_stats_numpy(
    present_values: np.ndarray, series: pd.Series, series_description: VarDescription
) -> Dict[str, Any]:
    vc = series_description.value_counts_without_nan
    index_values = vc.index.values

    # FIXME: can be performance optimized by using weights in std, var, kurt and skew...
    if len(index_values):
        return {
            "mean": np.average(index_values, weights=vc.values),
            "std": np.std(present_values, ddof=1),
            "variance": np.var(present_values, ddof=1),
            "min": np.min(index_values),
            "max": np.max(index_values),
            # Unbiased kurtosis obtained using Fisher's definition (kurtosis of normal == 0.0). Normalized by N-1.
            "kurtosis": series.kurt(),
            # Unbiased skew normalized by N-1
            "skewness": series.skew(),
            "sum": np.dot(index_values, vc.values),
        }
    else:  # Empty numerical series
        return {
            "mean": np.nan,
            "std": 0.0,
            "variance": 0.0,
            "min": np.nan,
            "max": np.nan,
            "kurtosis": 0.0,
            "skewness": 0.0,
            "sum": 0,
        }


@describe_numeric_1d.register
@series_hashable
@series_handle_nulls
def pandas_describe_numeric_1d(
    config: Settings, series: pd.Series, summary: VarDescription
) -> Tuple[Settings, pd.Series, VarDescription]:
    """Describe a numeric series.

    Args:
        config: report Settings object
        series: The Series to describe.
        summary: The dict containing the series description so far.

    Returns:
        A dict containing calculated series description values.
    """

    chi_squared_threshold = config.vars.num.chi_squared_threshold
    quantiles = config.vars.num.quantiles

    value_counts = summary.value_counts_without_nan

    negative_index = value_counts.index < 0
    summary["n_negative"] = value_counts.loc[negative_index].sum()
    summary["p_negative"] = summary["n_negative"] / summary.n

    infinity_values = [np.inf, -np.inf]
    infinity_index = value_counts.index.isin(infinity_values)
    summary["n_infinite"] = value_counts.loc[infinity_index].sum()

    summary["n_zeros"] = 0
    if 0 in value_counts.index:
        summary["n_zeros"] = value_counts.loc[0]

    stats = summary

    if isinstance(series.dtype, IntegerDtype):
        stats.update(numeric_stats_pandas(series))
        present_values = series.astype(str(series.dtype).lower())
        finite_values = present_values
    else:
        present_values = series.values
        finite_values = present_values[np.isfinite(present_values)]
        stats.update(numeric_stats_numpy(present_values, series, summary))

    stats.update(
        {
            "mad": mad(present_values),
        }
    )

    if chi_squared_threshold > 0.0:
        stats["chi_squared"] = chi_square(finite_values)

    stats["range"] = stats["max"] - stats["min"]
    stats.update(
        {
            f"{percentile:.0%}": value
            for percentile, value in series.quantile(quantiles).to_dict().items()
        }
    )
    stats["iqr"] = stats["75%"] - stats["25%"]
<<<<<<< HEAD
    stats["cv"] = stats["std"] / stats["mean"] if stats["mean"] else np.NaN
    stats["p_zeros"] = stats["n_zeros"] / summary.n
    stats["p_infinite"] = summary["n_infinite"] / summary.n
=======
    stats["cv"] = stats["std"] / stats["mean"] if stats["mean"] else np.nan
    stats["p_zeros"] = stats["n_zeros"] / summary["n"]
    stats["p_infinite"] = summary["n_infinite"] / summary["n"]
>>>>>>> 5bbd589e

    stats["monotonic_increase"] = series.is_monotonic_increasing
    stats["monotonic_decrease"] = series.is_monotonic_decreasing

    stats["monotonic_increase_strict"] = (
        stats["monotonic_increase"] and series.is_unique
    )
    stats["monotonic_decrease_strict"] = (
        stats["monotonic_decrease"] and series.is_unique
    )
    if summary["monotonic_increase_strict"]:
        stats["monotonic"] = 2
    elif summary["monotonic_decrease_strict"]:
        stats["monotonic"] = -2
    elif summary["monotonic_increase"]:
        stats["monotonic"] = 1
    elif summary["monotonic_decrease"]:
        stats["monotonic"] = -1
    else:
        stats["monotonic"] = 0

    if len(value_counts[~infinity_index].index.values) > 0:
        stats.update(
            histogram_compute(
                config,
                value_counts[~infinity_index].index.values,
                summary["n_distinct"],
                weights=value_counts[~infinity_index].values,
            )
        )

    return config, series, stats<|MERGE_RESOLUTION|>--- conflicted
+++ resolved
@@ -139,15 +139,10 @@
         }
     )
     stats["iqr"] = stats["75%"] - stats["25%"]
-<<<<<<< HEAD
+
     stats["cv"] = stats["std"] / stats["mean"] if stats["mean"] else np.NaN
     stats["p_zeros"] = stats["n_zeros"] / summary.n
     stats["p_infinite"] = summary["n_infinite"] / summary.n
-=======
-    stats["cv"] = stats["std"] / stats["mean"] if stats["mean"] else np.nan
-    stats["p_zeros"] = stats["n_zeros"] / summary["n"]
-    stats["p_infinite"] = summary["n_infinite"] / summary["n"]
->>>>>>> 5bbd589e
 
     stats["monotonic_increase"] = series.is_monotonic_increasing
     stats["monotonic_decrease"] = series.is_monotonic_decreasing
