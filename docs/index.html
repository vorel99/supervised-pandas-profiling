--- conflicted
+++ resolved
@@ -162,7 +162,7 @@
 </ul>
 </li>
 </ol>
-<p><img alt="PyCharm Integration" src="&lt;http://pandas-profiling.github.io/pandas-profiling/docs/assets/pycharm-integration.png&gt; | width=400"></p>
+<p><img alt="PyCharm Integration" src="http://pandas-profiling.github.io/pandas-profiling/docs/assets/pycharm-integration.png" width="400" /></p>
 <p>To use the PyCharm Integration, right click on any dataset file:
 <em>External Tools</em> &gt; <em>Pandas Profiling</em>.</p>
 <h3 id="other-integrations">Other integrations</h3>
@@ -203,30 +203,27 @@
 import warnings
 import json
 from pathlib import Path
-<<<<<<< HEAD
 from datetime import datetime
-=======
->>>>>>> 4792e2b9
 
 import pandas as pd
 import numpy as np
 
 from pandas_profiling.version import __version__
 from pandas_profiling.utils.dataframe import clean_column_names, rename_index
-<<<<<<< HEAD
-from pandas_profiling.utils.paths import get_config_default, get_project_root
-=======
 from pandas_profiling.utils.paths import (
     get_config_default,
     get_project_root,
     get_config_minimal,
 )
->>>>>>> 4792e2b9
 from pandas_profiling.config import config
 from pandas_profiling.controller import pandas_decorator
 from pandas_profiling.model.describe import describe as describe_df
 from pandas_profiling.report import get_report_structure
-from pandas_profiling.report.presentation.flavours import HTMLReport, WidgetReport
+from pandas_profiling.report.presentation.flavours import (
+    HTMLReport,
+    WidgetReport,
+    QtReport,
+)
 
 
 class ProfileReport(object):
@@ -238,9 +235,6 @@
     html = &#34;&#34;
     &#34;&#34;&#34;the HTML representation of the report, without the wrapper (containing `&lt;head&gt;` etc.)&#34;&#34;&#34;
 
-<<<<<<< HEAD
-    def __init__(self, df, config_file: Path = None, **kwargs):
-=======
     def __init__(self, df, minimal=False, config_file: Path = None, **kwargs):
         if config_file is not None and minimal:
             raise ValueError(
@@ -250,7 +244,6 @@
         if minimal:
             config_file = get_config_minimal()
 
->>>>>>> 4792e2b9
         if config_file:
             config.config.set_file(str(config_file))
         config.set_kwargs(kwargs)
@@ -270,7 +263,20 @@
         # Remove spaces and colons from column names
         df = clean_column_names(df)
 
-        # Sort column names
+        # Sort names according to config (asc, desc, no sort)
+        df = self.sort_column_names(df)
+        config[&#34;column_order&#34;] = df.columns.tolist()
+
+        # Get dataset statistics
+        description_set = describe_df(df)
+
+        # Build report structure
+        self.sample = self.get_sample(df)
+        self.report = get_report_structure(self.date, self.sample, description_set)
+        self.title = config[&#34;title&#34;].get(str)
+        self.description_set = description_set
+
+    def sort_column_names(self, df):
         sort = config[&#34;sort&#34;].get(str)
         if sys.version_info[1] &lt;= 5 and sort != &#34;None&#34;:
             warnings.warn(&#34;Sorting is supported from Python 3.6+&#34;)
@@ -283,14 +289,9 @@
             )
         elif sort != &#34;None&#34;:
             raise ValueError(&#39;&#34;sort&#34; should be &#34;ascending&#34;, &#34;descending&#34; or None.&#39;)
-
-        # Store column order
-        config[&#34;column_order&#34;] = df.columns.tolist()
-
-        # Get dataset statistics
-        description_set = describe_df(df)
-
-        # Get sample
+        return df
+
+    def get_sample(self, df):
         sample = {}
         n_head = config[&#34;samples&#34;][&#34;head&#34;].get(int)
         if n_head &gt; 0:
@@ -300,11 +301,7 @@
         if n_tail &gt; 0:
             sample[&#34;tail&#34;] = df.tail(n=n_tail)
 
-        # Build report structure
-        self.report = get_report_structure(self.date, sample, description_set)
-        self.title = config[&#34;title&#34;].get(str)
-        self.description_set = description_set
-        self.sample = sample
+        return sample
 
     def get_description(self) -&gt; dict:
         &#34;&#34;&#34;Return the description (a raw statistical summary) of the dataset.
@@ -314,27 +311,6 @@
         &#34;&#34;&#34;
         return self.description_set
 
-<<<<<<< HEAD
-=======
-    def get_rejected_variables(self, threshold: float = 0.9) -&gt; list:
-        &#34;&#34;&#34;Return a list of variable names being rejected for high 
-        correlation with one of remaining variables.
-        
-        Args:
-            threshold: correlation value which is above the threshold are rejected (Default value = 0.9)
-
-        Returns:
-            A list of rejected variables.
-        &#34;&#34;&#34;
-        variable_profile = self.description_set[&#34;variables&#34;]
-        result = []
-        for col, values in variable_profile.items():
-            if &#34;correlation&#34; in values:
-                if values[&#34;correlation&#34;] &gt; threshold:
-                    result.append(col)
-        return result
-
->>>>>>> 4792e2b9
     def to_file(self, output_file: Path, silent: bool = True) -&gt; None:
         &#34;&#34;&#34;Write the report to a file.
         
@@ -388,7 +364,6 @@
             theme=config[&#34;html&#34;][&#34;style&#34;][&#34;theme&#34;].get(str),
         )
 
-<<<<<<< HEAD
         minify_html = config[&#34;html&#34;][&#34;minify_html&#34;].get(bool)
         if minify_html:
             from htmlmin.main import minify
@@ -398,9 +373,7 @@
             )
         return wrapped_html
 
-=======
->>>>>>> 4792e2b9
-    def to_json(self):
+    def to_json(self) -&gt; str:
         class CustomEncoder(json.JSONEncoder):
             def default(self, o):
                 if isinstance(o, pd.core.series.Series) or isinstance(
@@ -409,8 +382,6 @@
                     return {&#34;__{}__&#34;.format(o.__class__.__name__): o.to_json()}
                 if isinstance(o, np.integer):
                     return {&#34;__{}__&#34;.format(o.__class__.__name__): o.tolist()}
-                if isinstance(o, Meta):
-                    return {&#34;__{}__&#34;.format(o.__class__.__name__): str(o)}
 
                 return {&#34;__{}__&#34;.format(o.__class__.__name__): str(o)}
 
@@ -428,14 +399,42 @@
         &#34;&#34;&#34;
         report = WidgetReport(self.report).render()
 
-        from IPython.display import display
+        from IPython.core.display import display, HTML
 
         display(report)
+        display(
+            HTML(
+                &#39;Report generated with &lt;a href=&#34;https://github.com/pandas-profiling/pandas-profiling&#34;&gt;pandas-profiling&lt;/a&gt;.&#39;
+            )
+        )
         # display_notebook_iframe(self)
 
     def __repr__(self):
         &#34;&#34;&#34;Override so that Jupyter Notebook does not print the object.&#34;&#34;&#34;
-        return &#34;&#34;</code></pre>
+        return &#34;&#34;
+
+    def app(self):
+        from PyQt5 import QtCore
+        from PyQt5.QtWidgets import QApplication, QMainWindow, QVBoxLayout
+
+        app = QtCore.QCoreApplication.instance()
+        if app is None:
+            app = QApplication([])
+
+        class Application(QMainWindow):
+            def __init__(self, widgets):
+                super().__init__()
+                self.layout = QVBoxLayout(self)
+
+                self.resize(1200, 900)
+                self.setWindowTitle(&#34;Pandas Profiling Report&#34;)
+                self.setCentralWidget(widgets)
+                self.show()
+
+        app_widgets = QtReport(self.report).render()
+
+        ex = Application(app_widgets)
+        sys.exit(app.exec_())</code></pre>
 </details>
 </section>
 <section>
@@ -467,7 +466,7 @@
 </dd>
 <dt><code class="name"><a title="pandas_profiling.visualisation" href="visualisation/index.html">pandas_profiling.visualisation</a></code></dt>
 <dd>
-<section class="desc"></section>
+<section class="desc"><p>Code for generating plots</p></section>
 </dd>
 </dl>
 </section>
@@ -480,11 +479,7 @@
 <dl>
 <dt id="pandas_profiling.ProfileReport"><code class="flex name class">
 <span>class <span class="ident">ProfileReport</span></span>
-<<<<<<< HEAD
-<span>(</span><span>df, config_file=None, **kwargs)</span>
-=======
 <span>(</span><span>df, minimal=False, config_file=None, **kwargs)</span>
->>>>>>> 4792e2b9
 </code></dt>
 <dd>
 <section class="desc"><p>Generate a profile report from a Dataset stored as a pandas <code>DataFrame</code>.</p>
@@ -502,9 +497,6 @@
     html = &#34;&#34;
     &#34;&#34;&#34;the HTML representation of the report, without the wrapper (containing `&lt;head&gt;` etc.)&#34;&#34;&#34;
 
-<<<<<<< HEAD
-    def __init__(self, df, config_file: Path = None, **kwargs):
-=======
     def __init__(self, df, minimal=False, config_file: Path = None, **kwargs):
         if config_file is not None and minimal:
             raise ValueError(
@@ -514,7 +506,6 @@
         if minimal:
             config_file = get_config_minimal()
 
->>>>>>> 4792e2b9
         if config_file:
             config.config.set_file(str(config_file))
         config.set_kwargs(kwargs)
@@ -534,7 +525,20 @@
         # Remove spaces and colons from column names
         df = clean_column_names(df)
 
-        # Sort column names
+        # Sort names according to config (asc, desc, no sort)
+        df = self.sort_column_names(df)
+        config[&#34;column_order&#34;] = df.columns.tolist()
+
+        # Get dataset statistics
+        description_set = describe_df(df)
+
+        # Build report structure
+        self.sample = self.get_sample(df)
+        self.report = get_report_structure(self.date, self.sample, description_set)
+        self.title = config[&#34;title&#34;].get(str)
+        self.description_set = description_set
+
+    def sort_column_names(self, df):
         sort = config[&#34;sort&#34;].get(str)
         if sys.version_info[1] &lt;= 5 and sort != &#34;None&#34;:
             warnings.warn(&#34;Sorting is supported from Python 3.6+&#34;)
@@ -547,14 +551,9 @@
             )
         elif sort != &#34;None&#34;:
             raise ValueError(&#39;&#34;sort&#34; should be &#34;ascending&#34;, &#34;descending&#34; or None.&#39;)
-
-        # Store column order
-        config[&#34;column_order&#34;] = df.columns.tolist()
-
-        # Get dataset statistics
-        description_set = describe_df(df)
-
-        # Get sample
+        return df
+
+    def get_sample(self, df):
         sample = {}
         n_head = config[&#34;samples&#34;][&#34;head&#34;].get(int)
         if n_head &gt; 0:
@@ -564,11 +563,7 @@
         if n_tail &gt; 0:
             sample[&#34;tail&#34;] = df.tail(n=n_tail)
 
-        # Build report structure
-        self.report = get_report_structure(self.date, sample, description_set)
-        self.title = config[&#34;title&#34;].get(str)
-        self.description_set = description_set
-        self.sample = sample
+        return sample
 
     def get_description(self) -&gt; dict:
         &#34;&#34;&#34;Return the description (a raw statistical summary) of the dataset.
@@ -578,27 +573,6 @@
         &#34;&#34;&#34;
         return self.description_set
 
-<<<<<<< HEAD
-=======
-    def get_rejected_variables(self, threshold: float = 0.9) -&gt; list:
-        &#34;&#34;&#34;Return a list of variable names being rejected for high 
-        correlation with one of remaining variables.
-        
-        Args:
-            threshold: correlation value which is above the threshold are rejected (Default value = 0.9)
-
-        Returns:
-            A list of rejected variables.
-        &#34;&#34;&#34;
-        variable_profile = self.description_set[&#34;variables&#34;]
-        result = []
-        for col, values in variable_profile.items():
-            if &#34;correlation&#34; in values:
-                if values[&#34;correlation&#34;] &gt; threshold:
-                    result.append(col)
-        return result
-
->>>>>>> 4792e2b9
     def to_file(self, output_file: Path, silent: bool = True) -&gt; None:
         &#34;&#34;&#34;Write the report to a file.
         
@@ -652,7 +626,6 @@
             theme=config[&#34;html&#34;][&#34;style&#34;][&#34;theme&#34;].get(str),
         )
 
-<<<<<<< HEAD
         minify_html = config[&#34;html&#34;][&#34;minify_html&#34;].get(bool)
         if minify_html:
             from htmlmin.main import minify
@@ -662,9 +635,7 @@
             )
         return wrapped_html
 
-=======
->>>>>>> 4792e2b9
-    def to_json(self):
+    def to_json(self) -&gt; str:
         class CustomEncoder(json.JSONEncoder):
             def default(self, o):
                 if isinstance(o, pd.core.series.Series) or isinstance(
@@ -673,8 +644,6 @@
                     return {&#34;__{}__&#34;.format(o.__class__.__name__): o.to_json()}
                 if isinstance(o, np.integer):
                     return {&#34;__{}__&#34;.format(o.__class__.__name__): o.tolist()}
-                if isinstance(o, Meta):
-                    return {&#34;__{}__&#34;.format(o.__class__.__name__): str(o)}
 
                 return {&#34;__{}__&#34;.format(o.__class__.__name__): str(o)}
 
@@ -692,14 +661,42 @@
         &#34;&#34;&#34;
         report = WidgetReport(self.report).render()
 
-        from IPython.display import display
+        from IPython.core.display import display, HTML
 
         display(report)
+        display(
+            HTML(
+                &#39;Report generated with &lt;a href=&#34;https://github.com/pandas-profiling/pandas-profiling&#34;&gt;pandas-profiling&lt;/a&gt;.&#39;
+            )
+        )
         # display_notebook_iframe(self)
 
     def __repr__(self):
         &#34;&#34;&#34;Override so that Jupyter Notebook does not print the object.&#34;&#34;&#34;
-        return &#34;&#34;</code></pre>
+        return &#34;&#34;
+
+    def app(self):
+        from PyQt5 import QtCore
+        from PyQt5.QtWidgets import QApplication, QMainWindow, QVBoxLayout
+
+        app = QtCore.QCoreApplication.instance()
+        if app is None:
+            app = QApplication([])
+
+        class Application(QMainWindow):
+            def __init__(self, widgets):
+                super().__init__()
+                self.layout = QVBoxLayout(self)
+
+                self.resize(1200, 900)
+                self.setWindowTitle(&#34;Pandas Profiling Report&#34;)
+                self.setCentralWidget(widgets)
+                self.show()
+
+        app_widgets = QtReport(self.report).render()
+
+        ex = Application(app_widgets)
+        sys.exit(app.exec_())</code></pre>
 </details>
 <h3>Class variables</h3>
 <dl>
@@ -710,6 +707,39 @@
 </dl>
 <h3>Methods</h3>
 <dl>
+<dt id="pandas_profiling.ProfileReport.app"><code class="name flex">
+<span>def <span class="ident">app</span></span>(<span>self)</span>
+</code></dt>
+<dd>
+<section class="desc"></section>
+<details class="source">
+<summary>
+<span>Expand source code</span>
+</summary>
+<pre><code class="python">def app(self):
+    from PyQt5 import QtCore
+    from PyQt5.QtWidgets import QApplication, QMainWindow, QVBoxLayout
+
+    app = QtCore.QCoreApplication.instance()
+    if app is None:
+        app = QApplication([])
+
+    class Application(QMainWindow):
+        def __init__(self, widgets):
+            super().__init__()
+            self.layout = QVBoxLayout(self)
+
+            self.resize(1200, 900)
+            self.setWindowTitle(&#34;Pandas Profiling Report&#34;)
+            self.setCentralWidget(widgets)
+            self.show()
+
+    app_widgets = QtReport(self.report).render()
+
+    ex = Application(app_widgets)
+    sys.exit(app.exec_())</code></pre>
+</details>
+</dd>
 <dt id="pandas_profiling.ProfileReport.get_description"><code class="name flex">
 <span>def <span class="ident">get_description</span></span>(<span>self)</span>
 </code></dt>
@@ -730,45 +760,53 @@
     return self.description_set</code></pre>
 </details>
 </dd>
-<<<<<<< HEAD
-=======
-<dt id="pandas_profiling.ProfileReport.get_rejected_variables"><code class="name flex">
-<span>def <span class="ident">get_rejected_variables</span></span>(<span>self, threshold=0.9)</span>
+<dt id="pandas_profiling.ProfileReport.get_sample"><code class="name flex">
+<span>def <span class="ident">get_sample</span></span>(<span>self, df)</span>
 </code></dt>
 <dd>
-<section class="desc"><p>Return a list of variable names being rejected for high
-correlation with one of remaining variables.</p>
-<h2 id="args">Args</h2>
-<dl>
-<dt><strong><code>threshold</code></strong></dt>
-<dd>correlation value which is above the threshold are rejected (Default value = 0.9)</dd>
-</dl>
-<h2 id="returns">Returns</h2>
-<p>A list of rejected variables.</p></section>
+<section class="desc"></section>
 <details class="source">
 <summary>
 <span>Expand source code</span>
 </summary>
-<pre><code class="python">def get_rejected_variables(self, threshold: float = 0.9) -&gt; list:
-    &#34;&#34;&#34;Return a list of variable names being rejected for high 
-    correlation with one of remaining variables.
-    
-    Args:
-        threshold: correlation value which is above the threshold are rejected (Default value = 0.9)
-
-    Returns:
-        A list of rejected variables.
-    &#34;&#34;&#34;
-    variable_profile = self.description_set[&#34;variables&#34;]
-    result = []
-    for col, values in variable_profile.items():
-        if &#34;correlation&#34; in values:
-            if values[&#34;correlation&#34;] &gt; threshold:
-                result.append(col)
-    return result</code></pre>
+<pre><code class="python">def get_sample(self, df):
+    sample = {}
+    n_head = config[&#34;samples&#34;][&#34;head&#34;].get(int)
+    if n_head &gt; 0:
+        sample[&#34;head&#34;] = df.head(n=n_head)
+
+    n_tail = config[&#34;samples&#34;][&#34;tail&#34;].get(int)
+    if n_tail &gt; 0:
+        sample[&#34;tail&#34;] = df.tail(n=n_tail)
+
+    return sample</code></pre>
 </details>
 </dd>
->>>>>>> 4792e2b9
+<dt id="pandas_profiling.ProfileReport.sort_column_names"><code class="name flex">
+<span>def <span class="ident">sort_column_names</span></span>(<span>self, df)</span>
+</code></dt>
+<dd>
+<section class="desc"></section>
+<details class="source">
+<summary>
+<span>Expand source code</span>
+</summary>
+<pre><code class="python">def sort_column_names(self, df):
+    sort = config[&#34;sort&#34;].get(str)
+    if sys.version_info[1] &lt;= 5 and sort != &#34;None&#34;:
+        warnings.warn(&#34;Sorting is supported from Python 3.6+&#34;)
+
+    if sort in [&#34;asc&#34;, &#34;ascending&#34;]:
+        df = df.reindex(sorted(df.columns, key=lambda s: s.casefold()), axis=1)
+    elif sort in [&#34;desc&#34;, &#34;descending&#34;]:
+        df = df.reindex(
+            reversed(sorted(df.columns, key=lambda s: s.casefold())), axis=1
+        )
+    elif sort != &#34;None&#34;:
+        raise ValueError(&#39;&#34;sort&#34; should be &#34;ascending&#34;, &#34;descending&#34; or None.&#39;)
+    return df</code></pre>
+</details>
+</dd>
 <dt id="pandas_profiling.ProfileReport.to_file"><code class="name flex">
 <span>def <span class="ident">to_file</span></span>(<span>self, output_file, silent=True)</span>
 </code></dt>
@@ -871,7 +909,7 @@
 <summary>
 <span>Expand source code</span>
 </summary>
-<pre><code class="python">def to_json(self):
+<pre><code class="python">def to_json(self) -&gt; str:
     class CustomEncoder(json.JSONEncoder):
         def default(self, o):
             if isinstance(o, pd.core.series.Series) or isinstance(
@@ -880,34 +918,6 @@
                 return {&#34;__{}__&#34;.format(o.__class__.__name__): o.to_json()}
             if isinstance(o, np.integer):
                 return {&#34;__{}__&#34;.format(o.__class__.__name__): o.tolist()}
-            if isinstance(o, Meta):
-                return {&#34;__{}__&#34;.format(o.__class__.__name__): str(o)}
-
-            return {&#34;__{}__&#34;.format(o.__class__.__name__): str(o)}
-
-    return json.dumps(self.description_set, indent=4, cls=CustomEncoder)</code></pre>
-</details>
-</dd>
-<dt id="pandas_profiling.ProfileReport.to_json"><code class="name flex">
-<span>def <span class="ident">to_json</span></span>(<span>self)</span>
-</code></dt>
-<dd>
-<section class="desc"></section>
-<details class="source">
-<summary>
-<span>Expand source code</span>
-</summary>
-<pre><code class="python">def to_json(self):
-    class CustomEncoder(json.JSONEncoder):
-        def default(self, o):
-            if isinstance(o, pd.core.series.Series) or isinstance(
-                o, pd.core.frame.DataFrame
-            ):
-                return {&#34;__{}__&#34;.format(o.__class__.__name__): o.to_json()}
-            if isinstance(o, np.integer):
-                return {&#34;__{}__&#34;.format(o.__class__.__name__): o.tolist()}
-            if isinstance(o, Meta):
-                return {&#34;__{}__&#34;.format(o.__class__.__name__): str(o)}
 
             return {&#34;__{}__&#34;.format(o.__class__.__name__): str(o)}
 
@@ -966,13 +976,12 @@
 <ul>
 <li>
 <h4><code><a title="pandas_profiling.ProfileReport" href="#pandas_profiling.ProfileReport">ProfileReport</a></code></h4>
-<ul class="">
+<ul class="two-column">
+<li><code><a title="pandas_profiling.ProfileReport.app" href="#pandas_profiling.ProfileReport.app">app</a></code></li>
 <li><code><a title="pandas_profiling.ProfileReport.get_description" href="#pandas_profiling.ProfileReport.get_description">get_description</a></code></li>
-<<<<<<< HEAD
-=======
-<li><code><a title="pandas_profiling.ProfileReport.get_rejected_variables" href="#pandas_profiling.ProfileReport.get_rejected_variables">get_rejected_variables</a></code></li>
->>>>>>> 4792e2b9
+<li><code><a title="pandas_profiling.ProfileReport.get_sample" href="#pandas_profiling.ProfileReport.get_sample">get_sample</a></code></li>
 <li><code><a title="pandas_profiling.ProfileReport.html" href="#pandas_profiling.ProfileReport.html">html</a></code></li>
+<li><code><a title="pandas_profiling.ProfileReport.sort_column_names" href="#pandas_profiling.ProfileReport.sort_column_names">sort_column_names</a></code></li>
 <li><code><a title="pandas_profiling.ProfileReport.to_file" href="#pandas_profiling.ProfileReport.to_file">to_file</a></code></li>
 <li><code><a title="pandas_profiling.ProfileReport.to_html" href="#pandas_profiling.ProfileReport.to_html">to_html</a></code></li>
 <li><code><a title="pandas_profiling.ProfileReport.to_json" href="#pandas_profiling.ProfileReport.to_json">to_json</a></code></li>
